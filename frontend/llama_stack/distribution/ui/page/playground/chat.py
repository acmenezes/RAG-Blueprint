--- conflicted
+++ resolved
@@ -172,17 +172,6 @@
                  st.caption("No vector databases available.")
 
         selected_mcp_tools = []
-<<<<<<< HEAD
-        if processing_mode == "Agent-based":
-            selected_mcp_tools = st.multiselect(
-                label="MCP Servers",
-                options=mcp_tools_list,
-                default=[],
-                on_change=reset_agent_and_chat,
-                format_func=lambda tool: "".join(tool.split("::")[1:]),
-                help="Select tools hosted on MCP servers.",
-            )
-=======
         # if processing_mode == "Agent-based":
         #     selected_mcp_tools = st.multiselect(
         #         label="MCP Servers",
@@ -192,7 +181,6 @@
         #         format_func=lambda tool: "".join(tool.split("::")[1:]),
         #         help="Select tools hosted on MCP servers.",
         #     )
->>>>>>> b391874e
 
         agent_toolgroup_selection = []
         if processing_mode == "Agent-based":
